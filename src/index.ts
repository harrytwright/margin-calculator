#!/usr/bin/env node

import './utils/setup-log'

import { Command } from 'commander'

import log from '@harrytwright/logger'
import { importCommand } from './commands/import'
import { ingredient } from './commands/ingredient'
import { initialise } from './commands/initialise'
import { recipe } from './commands/recipe'
import { supplier } from './commands/supplier'
<<<<<<< HEAD
=======
import { ui } from './commands/ui'
>>>>>>> 9226ea03
import { DEFAULT_WORKING_DIR } from './utils/constants'
import { getPackageInfo } from './utils/package-info'

process.on('SIGINT', () => process.exit(0))
process.on('SIGTERM', () => process.exit(0))

async function main() {
  const packageInfo = await getPackageInfo()
  packageInfo.versions

  const program = new Command()
    .name('margin')
    .description('A CLI understanding your menu margins')
    .option('--verbose', 'Set the log level to verbose')
    .option('--quiet', 'Set the log level to display only warnings')
    .option(
      '--working [working]',
      'Set the working directory',
      DEFAULT_WORKING_DIR
    )
    .option(
      '-d, --database [name]',
      'Set the default database name. Memory can be used but should only be used for testing',
      'margin.sqlite3'
    )
    .version(
      packageInfo.version || '1.0.0',
      '-v, --version',
      'display the version number'
    )

  program.on('verbose', () => {
    console.log('Verbose mode enabled')
    log.set('level', 'verbose')
  })

  program.on('quiet', () => {
    console.log('Quiet mode enabled')
    log.set('level', 'warn')
  })

  program
    .addCommand(initialise)
    .addCommand(importCommand)
    .addCommand(supplier)
    .addCommand(ingredient)
    .addCommand(recipe)
    .addCommand(ui)

  program.parse()
}

main()

// import { Command } from "commander";
// import { PrismaClient } from "@prisma/client";
// import {
//   importRecipe,
//   importIngredient,
//   calculateRecipeCost,
//   listRecipes,
//   startExploreServer,
// } from "./commands";
//
// const db = new PrismaClient();
// const program = new Command();
//
// program
//   .name("margin")
//   .description("GoBowling Margin Calculator")
//   .version("0.1.0");
//
// // Recipe commands
// program
//   .command("recipe")
//   .description("Manage recipes")
//   .command("import <file>")
//   .description("Import recipe from YAML/JSON")
//   .action(async (file) => {
//     await importRecipe(db, file);
//     console.log(`✓ Imported ${file}`);
//   });
//
// program
//   .command("recipe")
//   .command("cost <slug>")
//   .description("Calculate recipe cost")
//   .action(async (slug) => {
//     const cost = await calculateRecipeCost(db, slug);
//     console.log(formatCostBreakdown(cost));
//   });
//
// program
//   .command("recipe")
//   .command("list")
//   .option("--sort-by <field>", "Sort by (margin|cost|price)", "margin")
//   .action(async (options) => {
//     const recipes = await listRecipes(db, options.sortBy);
//     console.log(formatTable(recipes));
//   });
//
// // Ingredient commands
// program
//   .command("ingredient")
//   .description("Manage ingredients")
//   .command("import <file>")
//   .action(async (file) => {
//     await importIngredient(db, file);
//     console.log(`✓ Imported ${file}`);
//   });
//
// // Explore UI
// program
//   .command("explore")
//   .description("Open web UI")
//   .option("-p, --port <port>", "Port to run on", "3000")
//   .action(async (options) => {
//     await startExploreServer(db, parseInt(options.port));
//   });
//
// // Config
// program
//   .command("config")
//   .command("set")
//   .option("--vat <rate>", "VAT rate (e.g., 0.20)")
//   .option("--target-margin <percent>", "Default target margin")
//   .action(async (options) => {
//     // Update config file
//   });
//
// program.parse();<|MERGE_RESOLUTION|>--- conflicted
+++ resolved
@@ -10,10 +10,7 @@
 import { initialise } from './commands/initialise'
 import { recipe } from './commands/recipe'
 import { supplier } from './commands/supplier'
-<<<<<<< HEAD
-=======
 import { ui } from './commands/ui'
->>>>>>> 9226ea03
 import { DEFAULT_WORKING_DIR } from './utils/constants'
 import { getPackageInfo } from './utils/package-info'
 
